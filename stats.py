--- conflicted
+++ resolved
@@ -29,12 +29,7 @@
 import numpy as np
 import numba
 
-<<<<<<< HEAD
-from numpy import pi
-from numpy import log, exp, sign, dot
-=======
 from numpy import log, exp, dot
->>>>>>> 9c2a0b84
 from numpy.linalg import inv
 
 
